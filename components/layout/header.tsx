'use client'

import { useState, useEffect, useRef, useCallback } from 'react'
import { createClient } from '@/lib/supabase/client'
import { useRouter } from 'next/navigation'
import Link from 'next/link'
import { Menu, X } from 'lucide-react'

interface UserProfile {
  name: string
  avatar_url: string | null
}

interface HeaderProps {
  initialProfile?: UserProfile
  onMenuToggle?: () => void
  isMobileMenuOpen?: boolean
}

export function Header({ initialProfile, onMenuToggle, isMobileMenuOpen }: HeaderProps) {
  const [isDropdownOpen, setIsDropdownOpen] = useState(false)
  const [userProfile, setUserProfile] = useState<UserProfile | null>(initialProfile || null)
  const dropdownRef = useRef<HTMLDivElement>(null)
  const settingsTimeoutRef = useRef<NodeJS.Timeout | null>(null)
  const router = useRouter()
  const supabase = createClient()

  const fetchUserProfile = useCallback(async () => {
    const { data: { user } } = await supabase.auth.getUser()
    if (user) {
      const { data: profile } = await supabase
        .from('users')
        .select('name, avatar_url')
        .eq('id', user.id)
        .single()
      
      if (profile) {
        setUserProfile(profile)
      }
    }
  }, [supabase])

  useEffect(() => {
    if (!initialProfile) {
      fetchUserProfile()
    }
  }, [initialProfile, fetchUserProfile])

  useEffect(() => {
    function handleClickOutside(event: MouseEvent) {
      if (dropdownRef.current && !dropdownRef.current.contains(event.target as Node)) {
        setIsDropdownOpen(false)
      }
    }

    document.addEventListener('mousedown', handleClickOutside)
    return () => {
      document.removeEventListener('mousedown', handleClickOutside)
      // Clear timeout on unmount
      if (settingsTimeoutRef.current) {
        clearTimeout(settingsTimeoutRef.current)
      }
    }
  }, [])

  // Listen for profile updates
  useEffect(() => {
    const handleProfileUpdate = (event: CustomEvent) => {
      if (event.detail) {
        setUserProfile({
          name: event.detail.name,
          avatar_url: event.detail.avatar_url
        })
      }
    }

    window.addEventListener('profileUpdated', handleProfileUpdate as EventListener)
    return () => {
      window.removeEventListener('profileUpdated', handleProfileUpdate as EventListener)
    }
  }, [])

  const handleLogout = async () => {
    await supabase.auth.signOut()
    router.push('/')
  }

  if (!userProfile) {
    return null
  }

  return (
    <header className="fixed top-0 left-0 right-0 bg-white border-b border-gray-200 z-50">
      <div className="w-full px-4 md:px-6 lg:px-8">
        <div className="flex items-center h-11 relative isolate">
          {/* Left Section - Logo */}
          <div className="flex items-center flex-1">
            {onMenuToggle && (
              <button
                onClick={onMenuToggle}
                className="mr-2 md:mr-4 p-1.5 md:p-2 rounded-md hover:bg-gray-100 lg:hidden"
                aria-label="Toggle menu"
              >
                {isMobileMenuOpen ? (
                  <X className="h-6 w-6 text-gray-600" />
                ) : (
                  <Menu className="h-6 w-6 text-gray-600" />
                )}
              </button>
            )}
            <Link href="/daygent" className="text-xl font-bold text-gray-900">
              Daygent
            </Link>
          </div>
          
          {/* Center Section - Spacer for balanced layout */}
          <div className="flex-1 hidden md:block"></div>
          
          {/* Right Section - Avatar */}
          <div className="flex items-center flex-1 justify-end gap-2">
            <div className="relative" ref={dropdownRef}>
            <button
              onClick={() => setIsDropdownOpen(!isDropdownOpen)}
              className="flex items-center justify-center w-11 h-11 md:w-10 md:h-10 rounded-full bg-gray-100 hover:bg-gray-200 transition-colors text-xl"
            >
              {userProfile.avatar_url || '👤'}
            </button>
            
            {isDropdownOpen && (
              <div className="absolute right-0 mt-2 w-48 bg-white rounded-lg shadow-lg border border-gray-200 py-1 md:py-1.5">
                <div className="px-3 py-1.5 md:px-4 md:py-2 border-b border-gray-200">
                  <p className="text-sm font-medium text-gray-900">{userProfile.name}</p>
                </div>
                
                <button
                  onClick={() => {
                    setIsDropdownOpen(false)
<<<<<<< HEAD
                    // Get the workspace slug from the current URL
                    const pathSegments = window.location.pathname.split('/')
                    const workspaceSlug = pathSegments[1]
                    if (workspaceSlug) {
                      router.push(`/${workspaceSlug}/settings`)
                    }
=======
                    // Clear any existing timeout
                    if (settingsTimeoutRef.current) {
                      clearTimeout(settingsTimeoutRef.current)
                    }
                    // Click the settings button in the sidebar after a small delay to ensure dropdown closes
                    settingsTimeoutRef.current = setTimeout(() => {
                      const settingsButtons = document.querySelectorAll('[data-sidebar-item]')
                      settingsButtons.forEach(button => {
                        const span = button.querySelector('span')
                        if (span && span.textContent === 'Settings') {
                          (button as HTMLElement).click()
                        }
                      })
                      settingsTimeoutRef.current = null
                    }, 100)
>>>>>>> bf294669
                  }}
                  className="block w-full text-left px-4 py-3 md:px-4 md:py-2 text-sm text-gray-700 hover:bg-gray-100"
                >
                  Profile
                </button>
                
                <button
                  onClick={handleLogout}
                  className="block w-full text-left px-4 py-3 md:px-4 md:py-2 text-sm text-gray-700 hover:bg-gray-100"
                >
                  Logout
                </button>
              </div>
            )}
            </div>
          </div>
        </div>
      </div>
    </header>
  )
}<|MERGE_RESOLUTION|>--- conflicted
+++ resolved
@@ -135,30 +135,16 @@
                 <button
                   onClick={() => {
                     setIsDropdownOpen(false)
-<<<<<<< HEAD
+                    // Clear any existing timeout
+                    if (settingsTimeoutRef.current) {
+                      clearTimeout(settingsTimeoutRef.current)
+                    }
                     // Get the workspace slug from the current URL
                     const pathSegments = window.location.pathname.split('/')
                     const workspaceSlug = pathSegments[1]
                     if (workspaceSlug) {
                       router.push(`/${workspaceSlug}/settings`)
                     }
-=======
-                    // Clear any existing timeout
-                    if (settingsTimeoutRef.current) {
-                      clearTimeout(settingsTimeoutRef.current)
-                    }
-                    // Click the settings button in the sidebar after a small delay to ensure dropdown closes
-                    settingsTimeoutRef.current = setTimeout(() => {
-                      const settingsButtons = document.querySelectorAll('[data-sidebar-item]')
-                      settingsButtons.forEach(button => {
-                        const span = button.querySelector('span')
-                        if (span && span.textContent === 'Settings') {
-                          (button as HTMLElement).click()
-                        }
-                      })
-                      settingsTimeoutRef.current = null
-                    }, 100)
->>>>>>> bf294669
                   }}
                   className="block w-full text-left px-4 py-3 md:px-4 md:py-2 text-sm text-gray-700 hover:bg-gray-100"
                 >
