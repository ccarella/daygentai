--- conflicted
+++ resolved
@@ -38,15 +38,6 @@
     loading: () => <ContentSkeleton />
   }
 )
-<<<<<<< HEAD
-=======
-const ProfileSettings = dynamic(
-  () => import('@/components/settings/profile-settings').then(mod => ({ default: mod.ProfileSettings })),
-  { 
-    ssr: false,
-    loading: () => <ProfileSettingsSkeleton />
-  }
-)
 const RecipeDetails = dynamic(
   () => import('@/components/cookbook/recipe-details').then(mod => ({ default: mod.RecipeDetails })),
   { 
@@ -60,7 +51,6 @@
     )
   }
 )
->>>>>>> c2148d76
 import {
   Select,
   SelectContent,
@@ -81,11 +71,7 @@
     avatar_url: string | null
     owner_id: string
   }
-<<<<<<< HEAD
-  initialView?: 'list' | 'issue' | 'inbox' | 'cookbook'
-=======
-  initialView?: 'list' | 'issue' | 'inbox' | 'cookbook' | 'recipe' | 'settings'
->>>>>>> c2148d76
+  initialView?: 'list' | 'issue' | 'inbox' | 'cookbook' | 'recipe'
   initialIssueId?: string
 }
 
@@ -98,11 +84,7 @@
   toggleSearch: () => void
   isSearchVisible: () => boolean
   setStatusFilter: (status: string) => void
-<<<<<<< HEAD
-  getCurrentView: () => 'list' | 'issue' | 'inbox' | 'cookbook'
-=======
-  getCurrentView: () => 'list' | 'issue' | 'inbox' | 'cookbook' | 'recipe' | 'settings'
->>>>>>> c2148d76
+  getCurrentView: () => 'list' | 'issue' | 'inbox' | 'cookbook' | 'recipe'
 }
 
 const statusOptions = [
@@ -157,11 +139,7 @@
     return 'list'
   }
   
-<<<<<<< HEAD
-  const [currentView, setCurrentView] = useState<'list' | 'issue' | 'inbox' | 'cookbook'>(getInitialView())
-=======
-  const [currentView, setCurrentView] = useState<'list' | 'issue' | 'inbox' | 'cookbook' | 'recipe' | 'settings'>(getInitialView())
->>>>>>> c2148d76
+  const [currentView, setCurrentView] = useState<'list' | 'issue' | 'inbox' | 'cookbook' | 'recipe'>(getInitialView())
   const [currentIssueId, setCurrentIssueId] = useState<string | null>(initialIssueId || getIssueIdFromPath() || null)
   const [currentRecipeId, setCurrentRecipeId] = useState<string | null>(getRecipeIdFromPath() || null)
   const [refreshKey, setRefreshKey] = useState(0)
@@ -204,14 +182,7 @@
       } else if (pathname.includes('/cookbook')) {
         setCurrentView('cookbook')
         setCurrentIssueId(null)
-<<<<<<< HEAD
-=======
         setCurrentRecipeId(null)
-      } else if (pathname.includes('/settings')) {
-        setCurrentView('settings')
-        setCurrentIssueId(null)
-        setCurrentRecipeId(null)
->>>>>>> c2148d76
       } else if (pathname.includes('/issue/')) {
         const issueId = getIssueIdFromPath()
         if (issueId) {
@@ -328,17 +299,6 @@
     // Update URL without page refresh
     window.history.pushState({}, '', `/${workspace.slug}/cookbook`)
   }
-
-<<<<<<< HEAD
-=======
-  const handleNavigateToSettings = () => {
-    setCurrentView('settings')
-    setCurrentIssueId(null)
-    setCurrentRecipeId(null)
-    // Update URL without page refresh
-    window.history.pushState({}, '', `/${workspace.slug}/settings`)
-  }
->>>>>>> c2148d76
 
   // Shared function to update filters based on view mode
   const updateFiltersForViewMode = (viewMode: 'list' | 'kanban') => {
@@ -661,9 +621,6 @@
       ) : currentView === 'inbox' ? (
         <Inbox />
       ) : currentView === 'cookbook' ? (
-<<<<<<< HEAD
-        <Cookbook />
-=======
         <Cookbook 
           workspaceId={workspace.id} 
           workspaceSlug={workspace.slug} 
@@ -674,9 +631,6 @@
           recipeId={currentRecipeId}
           onBack={handleBackToCookbook}
         />
-      ) : currentView === 'settings' ? (
-        <ProfileSettings {...(onAvatarUpdate && { onAvatarUpdate })} />
->>>>>>> c2148d76
       ) : currentIssueId ? (
         <IssueDetails
           issueId={currentIssueId}
