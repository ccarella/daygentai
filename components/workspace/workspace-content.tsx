--- conflicted
+++ resolved
@@ -152,7 +152,6 @@
   // Debounce search query for better performance
   const debouncedSearchQuery = useDebounce(searchQuery, 300)
   
-<<<<<<< HEAD
   // Fetch available tags
   useEffect(() => {
     const loadTags = async () => {
@@ -162,7 +161,6 @@
     loadTags()
   }, [workspace.id])
   
-=======
   // Handle browser back/forward navigation
   useEffect(() => {
     const handlePopState = () => {
@@ -191,7 +189,6 @@
     window.addEventListener('popstate', handlePopState)
     return () => window.removeEventListener('popstate', handlePopState)
   }, [workspace.slug])
->>>>>>> b0bee784
 
   // Handle keyboard shortcuts using the new keyboard manager
   useKeyboardContext({
