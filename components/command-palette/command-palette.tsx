"use client"

import * as React from "react"
import { useRouter } from "next/navigation"
<<<<<<< HEAD
import { Search, FileText, Inbox, Plus, Filter, Clock, LayoutGrid, Keyboard, Sparkles, CheckCircle, Loader2 } from "lucide-react"
=======
import { Search, FileText, Inbox, Plus, Clock, LayoutGrid, Keyboard, Sparkles, CheckCircle, Circle } from "lucide-react"
>>>>>>> 461f5645
import { createClient } from "@/lib/supabase/client"
import { emitIssueStatusUpdate } from "@/lib/events/issue-events"
import {
  Dialog,
  DialogContent,
  DialogTitle,
  DialogDescription,
} from "@/components/ui/dialog"
import { Input } from "@/components/ui/input"
import { ScrollArea } from "@/components/ui/scroll-area"
import { CommandGroup } from "./command-group"
import { CommandItem } from "./command-item"
import { useCommandPalette } from "@/hooks/use-command-palette"
import { recommendNextIssueAction } from "@/app/actions/recommend-issue"
import { NextIssueModal } from "@/components/issues/next-issue-modal"
import { useToast } from "@/components/ui/use-toast"

interface Command {
  id: string
  title: string
  icon: React.ReactNode
  shortcut?: string | undefined
  action: () => void
  keywords?: string[]
  group: string
}

interface CommandPaletteProps {
  workspaceSlug: string
  workspaceId: string
  onCreateIssue?: () => void
  onToggleViewMode?: () => void
  onToggleSearch?: () => void
  onSetStatusFilter?: (status: string) => void
  getCurrentView?: () => 'list' | 'issue' | 'inbox' | 'cookbook' | 'settings'
  currentIssue?: {
    id: string
    title: string
    status: string
  } | null
  onIssueStatusChange?: (newStatus: string) => void
}

export function CommandPalette({ workspaceSlug, workspaceId, onCreateIssue, onToggleViewMode, onToggleSearch, onSetStatusFilter, getCurrentView, currentIssue, onIssueStatusChange }: CommandPaletteProps) {
  // Log props on mount
  React.useEffect(() => {
    const location = typeof window !== 'undefined' ? window.location.pathname : 'unknown'
    console.log(`CommandPalette [${location}] props:`, {
      workspaceSlug,
      workspaceId,
      hasCurrentIssue: !!currentIssue,
      currentIssue,
      hasOnIssueStatusChange: !!onIssueStatusChange
    })
  }, [workspaceSlug, workspaceId, currentIssue, onIssueStatusChange])
  const router = useRouter()
  const { isOpen, setIsOpen, mode } = useCommandPalette()
  const { toast } = useToast()
  const [search, setSearch] = React.useState("")
  const [selectedIndex, setSelectedIndex] = React.useState(0)
  const inputRef = React.useRef<HTMLInputElement>(null)
  const [isLoadingAction, setIsLoadingAction] = React.useState(false)
  
  // Memoize callbacks to prevent recreating functions
  const handleCreateIssue = React.useCallback(() => {
    setIsOpen(false)
    onCreateIssue?.()
  }, [setIsOpen, onCreateIssue])
  
  const handleToggleViewMode = React.useCallback(() => {
    setIsOpen(false)
    onToggleViewMode?.()
  }, [setIsOpen, onToggleViewMode])
  
  const handleToggleSearch = React.useCallback(() => {
    setIsOpen(false)
    onToggleSearch?.()
  }, [setIsOpen, onToggleSearch])
  
  const handleNavigateToIssues = React.useCallback(() => {
    router.push(`/${workspaceSlug}`)
  }, [router, workspaceSlug])
  
  const handleNavigateToInbox = React.useCallback(() => {
    router.push(`/${workspaceSlug}/inbox`)
  }, [router, workspaceSlug])
  
  
  const handleShowRecentIssues = React.useCallback(() => {
    // TODO: Implement recent issues
    console.log("Show recent issues")
  }, [])
  
  // Memoize the modal close handler
  const handleNextIssueModalChange = React.useCallback((open: boolean) => {
    setNextIssueModalOpen(open)
    if (!open) {
      // Reset data when modal is closed
      setNextIssueData({})
    }
  }, [])
  
  // Next Issue Modal state
  const [nextIssueModalOpen, setNextIssueModalOpen] = React.useState(false)
  const [nextIssueData, setNextIssueData] = React.useState<{
    issueId?: string
    title?: string
    justification?: string
    prompt?: string | undefined
    issueGeneratedPrompt?: string | null | undefined
    error?: string
  }>({})
  const [isLoadingNextIssue, setIsLoadingNextIssue] = React.useState(false)
  const nextIssueRequestRef = React.useRef<boolean>(false)

  // Debug effect to see when currentIssue changes
  React.useEffect(() => {
    const location = typeof window !== 'undefined' ? window.location.pathname : 'unknown'
    console.log(`CommandPalette [${location}] mounted/updated - currentIssue:`, currentIssue)
    console.log(`CommandPalette [${location}] - onIssueStatusChange defined:`, !!onIssueStatusChange)
  }, [currentIssue, onIssueStatusChange])
  
  // Cleanup effect to cancel pending requests
  React.useEffect(() => {
    return () => {
      // Cancel any pending next issue request when component unmounts
      nextIssueRequestRef.current = false
    }
  }, [])
  
  // Memoize the next issue handler
  const handleNextIssue = React.useCallback(async () => {
    // Prevent concurrent requests
    if (nextIssueRequestRef.current) {
      return
    }
    
    setIsOpen(false)
    setIsLoadingNextIssue(true)
    setNextIssueModalOpen(true)
    nextIssueRequestRef.current = true
    
    try {
      const result = await recommendNextIssueAction(workspaceId)
      
      // Check if component is still mounted and request wasn't cancelled
      if (!nextIssueRequestRef.current) {
        return
      }
      
      if (result.error && result.retryCount !== undefined && result.retryCount >= 3) {
        // If we failed after retries, provide a more detailed error message
        setNextIssueData({
          ...result,
          error: `${result.error} (Attempted ${result.retryCount} times with different prompting strategies)`
        })
      } else {
        setNextIssueData(result)
      }
    } catch (error) {
      console.error('Error getting AI recommendation:', error)
      if (nextIssueRequestRef.current) {
        setNextIssueData({
          error: 'Failed to get recommendation. Please try again.'
        })
      }
    } finally {
      setIsLoadingNextIssue(false)
      nextIssueRequestRef.current = false
    }
  }, [workspaceId, setIsOpen])

  // Memoize status change handlers
  const statusChangeHandlers = React.useMemo(() => {
    if (!currentIssue || !onIssueStatusChange) return {}
    
    const handlers: Record<string, () => Promise<void>> = {}
    const statusOptions = [
      { value: 'todo', label: 'Todo' },
      { value: 'in_progress', label: 'In Progress' },
      { value: 'in_review', label: 'In Review' },
      { value: 'done', label: 'Done' },
    ]
    
    statusOptions.forEach(option => {
      handlers[option.value] = async () => {
        setIsOpen(false)
        const supabase = createClient()
        
        const { error } = await supabase
          .from('issues')
          .update({ status: option.value })
          .eq('id', currentIssue.id)

        if (!error) {
          onIssueStatusChange(option.value)
          emitIssueStatusUpdate(currentIssue.id, option.value)
          
          toast({
            title: "Status updated",
            description: `Issue status changed to ${option.label}`,
          })
        } else {
          toast({
            title: "Error updating status",
            description: error.message || "Failed to update issue status. Please try again.",
            variant: "destructive",
          })
        }
      }
    })
    
    return handlers
  }, [currentIssue?.id, onIssueStatusChange, setIsOpen, toast, currentIssue])
  
  const commands: Command[] = React.useMemo(() => {
    const baseCommands: Command[] = []

    // Add status change command if we're on an issue page
    if (currentIssue && onIssueStatusChange) {
      const statusOptions = [
        { value: 'todo', label: 'Todo' },
        { value: 'in_progress', label: 'In Progress' },
        { value: 'in_review', label: 'In Review' },
        { value: 'done', label: 'Done' },
      ]

      console.log('Current issue status:', currentIssue.status)
      
      statusOptions.forEach(option => {
        if (option.value !== currentIssue.status) {
          console.log('Adding status option:', option.label, 'for status:', option.value)
          baseCommands.push({
            id: `change-status-${option.value}`,
            title: `Change Status to ${option.label}`,
            icon: <CheckCircle className="w-4 h-4" />,
            shortcut: option.value === 'todo' ? 'S then T' : 
                     option.value === 'in_progress' ? 'S then P' :
                     option.value === 'in_review' ? 'S then R' :
                     option.value === 'done' ? 'S then D' : undefined,
<<<<<<< HEAD
            action: async () => {
              setIsOpen(false)
              setIsLoadingAction(true)
              const supabase = createClient()
              
              try {
                const { error } = await supabase
                  .from('issues')
                  .update({ status: option.value })
                  .eq('id', currentIssue.id)

                if (!error) {
                  onIssueStatusChange(option.value)
                  // Also emit the event for other components
                  emitIssueStatusUpdate(currentIssue.id, option.value)
                  
                  // Show success toast
                  toast({
                    title: "Status updated",
                    description: `Issue status changed to ${option.label}`,
                  })
                } else {
                  // Show error toast
                  toast({
                    title: "Error updating status",
                    description: error.message || "Failed to update issue status. Please try again.",
                    variant: "destructive",
                  })
                }
              } finally {
                setIsLoadingAction(false)
              }
            },
=======
            action: statusChangeHandlers[option.value]!,
>>>>>>> 461f5645
            keywords: ["status", "change", option.label.toLowerCase(), option.value],
            group: "Issue Actions"
          })
        }
      })
    }

    // Quick Access Section
    baseCommands.push({
      id: "create-issue",
      title: "New Issue",
      icon: <Plus className="w-4 h-4" />,
      shortcut: "C",
      action: handleCreateIssue,
      keywords: ["new", "add", "make", "create"],
      group: "Quick Access"
    })

    baseCommands.push({
      id: "next-issue",
      title: "Next Issue",
      icon: <Sparkles className="w-4 h-4" />,
      shortcut: "⌘N",
      action: handleNextIssue,
      keywords: ["ai", "recommend", "suggestion", "next", "task", "priority"],
      group: "Quick Access"
    })

    baseCommands.push({
      id: "go-issues",
      title: "Go to Issues",
      icon: <FileText className="w-4 h-4" />,
      shortcut: "G then I",
      action: handleNavigateToIssues,
      keywords: ["navigate", "view", "list", "issues"],
      group: "Quick Access"
    })

    baseCommands.push({
      id: "go-inbox",
      title: "Go to Inbox",
      icon: <Inbox className="w-4 h-4" />,
      shortcut: "G then N",
      action: handleNavigateToInbox,
      keywords: ["navigate", "triage", "inbox"],
      group: "Quick Access"
    })

    // View Section
    if (onToggleViewMode) {
      baseCommands.push({
        id: "toggle-view",
        title: "Toggle List/Kanban View",
        icon: <LayoutGrid className="w-4 h-4" />,
        shortcut: "⌘B",
        action: handleToggleViewMode,
        keywords: ["view", "switch", "kanban", "list", "board", "toggle"],
        group: "View"
      })
    }

    if (onToggleSearch) {
      baseCommands.push({
        id: "toggle-search",
        title: "Toggle Search Bar",
        icon: <Search className="w-4 h-4" />,
        shortcut: "/",
        action: handleToggleSearch,
        keywords: ["search", "find", "filter", "query", "toggle", "show", "hide"],
        group: "View"
      })
    }

    // Filter by Status Section - Only show when in list view
    const currentView = getCurrentView?.()
    if (currentView === 'list' && onSetStatusFilter) {
      const statusFilterOptions = [
        { value: 'all', label: 'Filter by All', icon: <FileText className="w-4 h-4" /> },
        { value: 'exclude_done', label: 'Filter by Active', icon: <CheckCircle className="w-4 h-4" /> },
        { value: 'todo', label: 'Filter by Todo', icon: <Circle className="w-4 h-4" /> },
        { value: 'in_progress', label: 'Filter by In Progress', icon: <Clock className="w-4 h-4" /> },
        { value: 'in_review', label: 'Filter by In Review', icon: <Search className="w-4 h-4" /> },
        { value: 'done', label: 'Filter by Done', icon: <CheckCircle className="w-4 h-4" /> },
      ]

      statusFilterOptions.forEach(option => {
        baseCommands.push({
          id: `filter-status-${option.value}`,
          title: option.label,
          icon: option.icon,
          action: () => {
            onSetStatusFilter(option.value)
            setIsOpen(false)
            toast({
              title: "Filter applied",
              description: `Showing ${option.label.replace('Filter by ', '').toLowerCase()} issues`,
            })
          },
          keywords: ["filter", "status", option.label.toLowerCase(), option.value],
          group: "Filter by Status"
        })
      })
    }

    // Other Filters
    baseCommands.push({
      id: "recent-issues",
      title: "Recent Issues",
      icon: <Clock className="w-4 h-4" />,
      action: handleShowRecentIssues,
      keywords: ["history", "viewed", "last", "recent"],
      group: "Filters"
    })

    const location = typeof window !== 'undefined' ? window.location.pathname : 'unknown'
    console.log(`Total commands generated [${location}]:`, baseCommands.length)
    console.log(`Commands by group [${location}]:`, baseCommands.reduce((acc, cmd) => {
      acc[cmd.group] = (acc[cmd.group] || 0) + 1
      return acc
    }, {} as Record<string, number>))
    
    return baseCommands
  }, [workspaceSlug, currentIssue, onIssueStatusChange, statusChangeHandlers, handleCreateIssue, handleNextIssue, handleNavigateToIssues, handleNavigateToInbox, handleToggleViewMode, handleToggleSearch, handleShowRecentIssues, onSetStatusFilter, getCurrentView, setIsOpen, toast])

  const filteredCommands = React.useMemo(() => {
    if (!search) return commands

    const searchLower = search.toLowerCase()
    return commands.filter(command => {
      const titleMatch = command.title.toLowerCase().includes(searchLower)
      const keywordMatch = command.keywords?.some(keyword => 
        keyword.toLowerCase().includes(searchLower)
      )
      return titleMatch || keywordMatch
    })
  }, [commands, search])

  const groupedCommands = React.useMemo(() => {
    const groups: Record<string, Command[]> = {}
    // Define the order of groups
    const groupOrder = ["Issue Actions", "Quick Access", "View", "Filter by Status", "Filters"]
    
    // Initialize groups in the desired order
    groupOrder.forEach(group => {
      groups[group] = []
    })
    
    // Add commands to their respective groups
    filteredCommands.forEach(command => {
      if (!groups[command.group]) {
        groups[command.group] = []
      }
      groups[command.group]!.push(command)
    })
    
    // Return only groups that have commands, maintaining order
    const orderedGroups: Record<string, Command[]> = {}
    groupOrder.forEach(group => {
      if (groups[group] && groups[group]!.length > 0) {
        orderedGroups[group] = groups[group]!
      }
    })
    
    // Add any remaining groups that weren't in groupOrder
    Object.keys(groups).forEach(group => {
      if (!orderedGroups[group] && groups[group]!.length > 0) {
        orderedGroups[group] = groups[group]!
      }
    })
    
    return orderedGroups
  }, [filteredCommands])

  const flatCommands = React.useMemo(() => 
    Object.values(groupedCommands).flat(),
    [groupedCommands]
  )

  React.useEffect(() => {
    if (isOpen) {
      inputRef.current?.focus()
      setSearch("")
      setSelectedIndex(0)
    }
  }, [isOpen])

  React.useEffect(() => {
    const handleKeyDown = (e: KeyboardEvent) => {
      if (!isOpen) return

      // Handle Escape key for both command and help modes
      if (e.key === "Escape") {
        e.preventDefault()
        setIsOpen(false)
        return
      }

      // Skip other keyboard navigation in help mode
      if (mode === 'help') return

      switch (e.key) {
        case "ArrowDown":
          e.preventDefault()
          setSelectedIndex(prev => 
            prev < flatCommands.length - 1 ? prev + 1 : 0
          )
          break
        case "ArrowUp":
          e.preventDefault()
          setSelectedIndex(prev => 
            prev > 0 ? prev - 1 : flatCommands.length - 1
          )
          break
        case "Enter":
          e.preventDefault()
          if (flatCommands[selectedIndex]) {
            flatCommands[selectedIndex].action()
            setIsOpen(false)
          }
          break
      }
    }

    window.addEventListener("keydown", handleKeyDown)
    return () => window.removeEventListener("keydown", handleKeyDown)
  }, [isOpen, mode, flatCommands, selectedIndex, setIsOpen])

  // Cheatsheet content
  const renderCheatsheet = () => {
    const shortcutGroups = [
      {
        title: "General",
        shortcuts: [
          { keys: ["⌘", "K"], description: "Open command palette" },
          ...(onToggleSearch ? [{ keys: ["/"], description: "Toggle search bar" }] : []),
          { keys: ["Esc"], description: "Close dialogs and cancel actions" },
        ]
      },
      {
        title: "Quick Access",
        shortcuts: [
          { keys: ["C"], description: "Create new issue" },
          { keys: ["⌘", "N"], description: "Get next issue recommendation" },
          { keys: ["G", "then", "I"], description: "Go to Issues" },
          { keys: ["G", "then", "N"], description: "Go to Inbox" },
        ]
      },
      ...(currentIssue ? [{
        title: "Issue Actions",
        shortcuts: [
          { keys: ["S", "then", "T"], description: "Change status to Todo" },
          { keys: ["S", "then", "P"], description: "Change status to In Progress" },
          { keys: ["S", "then", "R"], description: "Change status to In Review" },
          { keys: ["S", "then", "D"], description: "Change status to Done" },
        ]
      }] : []),
      ...(onToggleViewMode ? [{
        title: "View",
        shortcuts: [
          { keys: ["⌘", "B"], description: "Toggle List/Kanban view" },
        ]
      }] : []),
      {
        title: "Command Palette",
        shortcuts: [
          { keys: ["↑", "↓"], description: "Navigate through commands" },
          { keys: ["Enter"], description: "Select command" },
          { keys: ["Type"], description: "Filter commands" },
        ]
      }
    ]

    return (
      <div className="p-6 space-y-6">
        <div className="flex items-center gap-2 mb-4">
          <Keyboard className="w-5 h-5" />
          <h2 className="text-lg font-semibold">Keyboard Shortcuts & Help</h2>
        </div>
        
        {shortcutGroups.map((group) => (
          <div key={group.title}>
            <h3 className="text-sm font-medium text-gray-900 mb-3">{group.title}</h3>
            <div className="space-y-2">
              {group.shortcuts.map((shortcut, index) => (
                <div 
                  key={index}
                  className="flex items-center justify-between py-2 px-3 rounded-lg hover:bg-gray-50"
                >
                  <span className="text-sm text-gray-600">{shortcut.description}</span>
                  <div className="flex items-center gap-1">
                    {shortcut.keys.map((key, keyIndex) => (
                      <React.Fragment key={keyIndex}>
                        {keyIndex > 0 && key !== "then" && (
                          <span className="text-xs text-gray-400">+</span>
                        )}
                        {key === "then" ? (
                          <span className="text-xs text-gray-400 mx-1">then</span>
                        ) : (
                          <kbd className="px-2 py-1 text-xs font-semibold text-gray-800 bg-gray-100 border border-gray-200 rounded-md">
                            {key}
                          </kbd>
                        )}
                      </React.Fragment>
                    ))}
                  </div>
                </div>
              ))}
            </div>
          </div>
        ))}
        
        <div className="pt-4 border-t">
          <p className="text-xs text-gray-500">
            <strong>Tip:</strong> Press <kbd className="px-1.5 py-0.5 text-xs font-semibold text-gray-800 bg-gray-100 border border-gray-200 rounded">?</kbd> to show this help anytime
          </p>
        </div>
      </div>
    )
  }

  return (
    <>
      <Dialog open={isOpen} onOpenChange={setIsOpen}>
        <DialogContent className="p-0 max-w-2xl relative">
          <DialogTitle className="sr-only">
            {mode === 'help' ? 'Keyboard Shortcuts & Help' : 'Command Palette'}
          </DialogTitle>
          <DialogDescription className="sr-only">
            {mode === 'help' ? 'View keyboard shortcuts and help information' : 'Search for commands and actions'}
          </DialogDescription>
          
          {mode === 'help' ? (
            <ScrollArea className="max-h-[600px]">
              {renderCheatsheet()}
            </ScrollArea>
          ) : (
            <>
              <div className="flex items-center border-b px-3">
                <Search className="mr-2 h-4 w-4 shrink-0 opacity-50" />
                <Input
                  ref={inputRef}
                  placeholder="Type a command or search..."
                  value={search}
                  onChange={(e) => setSearch(e.target.value)}
                  className="flex h-12 w-full border-0 bg-transparent py-3 text-sm outline-none placeholder:text-muted-foreground focus-visible:ring-0"
                />
              </div>
              <ScrollArea className="max-h-[300px] overflow-y-auto p-2">
                {Object.entries(groupedCommands).map(([group, commands]) => (
                  <CommandGroup key={group} heading={group}>
                    {commands.map((command) => {
                      const globalIndex = flatCommands.indexOf(command)
                      return (
                        <CommandItem
                          key={command.id}
                          data-command-id={command.id}
                          onSelect={() => {
                            command.action()
                            setIsOpen(false)
                          }}
                          className={globalIndex === selectedIndex ? "bg-accent" : ""}
                        >
                          {command.icon}
                          <span className="ml-2">{command.title}</span>
                          {command.shortcut && (
                            <span className="ml-auto text-xs tracking-widest opacity-60">
                              {command.shortcut}
                            </span>
                          )}
                        </CommandItem>
                      )
                    })}
                  </CommandGroup>
                ))}
                {filteredCommands.length === 0 && (
                  <div className="py-6 text-center text-sm text-muted-foreground">
                    No results found.
                  </div>
                )}
              </ScrollArea>
            </>
          )}
          
          {/* Loading overlay */}
          {isLoadingAction && (
            <div className="absolute inset-0 bg-background/50 backdrop-blur-sm flex items-center justify-center rounded-lg">
              <div className="flex items-center gap-2">
                <Loader2 className="h-4 w-4 animate-spin" />
                <span className="text-sm text-muted-foreground">Processing...</span>
              </div>
            </div>
          )}
        </DialogContent>
      </Dialog>

      <NextIssueModal
        open={nextIssueModalOpen}
        onOpenChange={handleNextIssueModalChange}
        issueId={nextIssueData.issueId || undefined}
        title={nextIssueData.title || undefined}
        justification={nextIssueData.justification || undefined}
        error={nextIssueData.error || undefined}
        prompt={nextIssueData.prompt || undefined}
        issueGeneratedPrompt={nextIssueData.issueGeneratedPrompt || undefined}
        workspaceSlug={workspaceSlug}
        isLoading={isLoadingNextIssue}
      />
    </>
  )
}<|MERGE_RESOLUTION|>--- conflicted
+++ resolved
@@ -2,11 +2,7 @@
 
 import * as React from "react"
 import { useRouter } from "next/navigation"
-<<<<<<< HEAD
-import { Search, FileText, Inbox, Plus, Filter, Clock, LayoutGrid, Keyboard, Sparkles, CheckCircle, Loader2 } from "lucide-react"
-=======
-import { Search, FileText, Inbox, Plus, Clock, LayoutGrid, Keyboard, Sparkles, CheckCircle, Circle } from "lucide-react"
->>>>>>> 461f5645
+import { Search, FileText, Inbox, Plus, Clock, LayoutGrid, Keyboard, Sparkles, CheckCircle, Circle, Loader2 } from "lucide-react"
 import { createClient } from "@/lib/supabase/client"
 import { emitIssueStatusUpdate } from "@/lib/events/issue-events"
 import {
@@ -194,27 +190,32 @@
     statusOptions.forEach(option => {
       handlers[option.value] = async () => {
         setIsOpen(false)
+        setIsLoadingAction(true)
         const supabase = createClient()
         
-        const { error } = await supabase
-          .from('issues')
-          .update({ status: option.value })
-          .eq('id', currentIssue.id)
-
-        if (!error) {
-          onIssueStatusChange(option.value)
-          emitIssueStatusUpdate(currentIssue.id, option.value)
-          
-          toast({
-            title: "Status updated",
-            description: `Issue status changed to ${option.label}`,
-          })
-        } else {
-          toast({
-            title: "Error updating status",
-            description: error.message || "Failed to update issue status. Please try again.",
-            variant: "destructive",
-          })
+        try {
+          const { error } = await supabase
+            .from('issues')
+            .update({ status: option.value })
+            .eq('id', currentIssue.id)
+
+          if (!error) {
+            onIssueStatusChange(option.value)
+            emitIssueStatusUpdate(currentIssue.id, option.value)
+            
+            toast({
+              title: "Status updated",
+              description: `Issue status changed to ${option.label}`,
+            })
+          } else {
+            toast({
+              title: "Error updating status",
+              description: error.message || "Failed to update issue status. Please try again.",
+              variant: "destructive",
+            })
+          }
+        } finally {
+          setIsLoadingAction(false)
         }
       }
     })
@@ -247,43 +248,7 @@
                      option.value === 'in_progress' ? 'S then P' :
                      option.value === 'in_review' ? 'S then R' :
                      option.value === 'done' ? 'S then D' : undefined,
-<<<<<<< HEAD
-            action: async () => {
-              setIsOpen(false)
-              setIsLoadingAction(true)
-              const supabase = createClient()
-              
-              try {
-                const { error } = await supabase
-                  .from('issues')
-                  .update({ status: option.value })
-                  .eq('id', currentIssue.id)
-
-                if (!error) {
-                  onIssueStatusChange(option.value)
-                  // Also emit the event for other components
-                  emitIssueStatusUpdate(currentIssue.id, option.value)
-                  
-                  // Show success toast
-                  toast({
-                    title: "Status updated",
-                    description: `Issue status changed to ${option.label}`,
-                  })
-                } else {
-                  // Show error toast
-                  toast({
-                    title: "Error updating status",
-                    description: error.message || "Failed to update issue status. Please try again.",
-                    variant: "destructive",
-                  })
-                }
-              } finally {
-                setIsLoadingAction(false)
-              }
-            },
-=======
             action: statusChangeHandlers[option.value]!,
->>>>>>> 461f5645
             keywords: ["status", "change", option.label.toLowerCase(), option.value],
             group: "Issue Actions"
           })
