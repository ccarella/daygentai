--- conflicted
+++ resolved
@@ -173,13 +173,7 @@
       // Override the createServerClient mock for this test
       vi.mocked(createServerClient).mockImplementation((_url, _key, options) => {
         // Call setAll with test cookies
-<<<<<<< HEAD
-        if (options.cookies?.setAll) {
-          options.cookies.setAll(cookiesToSet)
-        }
-=======
         options?.cookies?.setAll?.(cookiesToSet)
->>>>>>> 529f8b0c
         return mockSupabase
       })
       
